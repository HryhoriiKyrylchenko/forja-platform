--- conflicted
+++ resolved
@@ -5,7 +5,6 @@
     //Postgres Configuration
     var postgresPassword = builder.AddParameter("postgresql-password", secret: true);
 
-<<<<<<< HEAD
     var postgres = builder.AddPostgres("postgres", password: postgresPassword)
         .WithImage("postgres")
         .WithImageTag("17.2")
@@ -17,16 +16,6 @@
             targetPort: 5432,
             isProxied: false)
         .WithLifetime(ContainerLifetime.Persistent);
-
-    var keycloakDb = postgres.AddDatabase("keycloakdb");
-
-    //Redis Configuration
-    var redis = builder.AddRedis("redis")
-        .WithImage("redis")
-        .WithImageTag("7.4")
-        .WithContainerName("forja-redis")
-        .WithVolume("redis-data", "/data", isReadOnly: false);
-=======
 builder.AddPostgres("postgres", password: postgresPassword)
     .WithImage("postgres")
     .WithImageTag("17.2")
@@ -39,42 +28,30 @@
         isProxied: false)
     .WithLifetime(ContainerLifetime.Persistent);
 
+var keycloakDb = postgres.AddDatabase("keycloakdb");
+
 //Redis Configuration
 var redis = builder.AddRedis("redis")
     .WithImage("redis")
     .WithImageTag("7.4")
     .WithContainerName("forja-redis")
     .WithVolume("redis-data", "/data" , isReadOnly: false);
->>>>>>> 6f8e883c
 
     //Keycloak Configuration
     var keycloakUsername = builder.AddParameter("keycloak-admin", secret: true);
     var keycloakPassword = builder.AddParameter("keycloak-password", secret: true);
 
-<<<<<<< HEAD
-    var keycloak = builder.AddKeycloak("keycloak", 8080, keycloakUsername, keycloakPassword)
-        .WithImage("keycloak/keycloak")
-        .WithImageTag("26.1")
-        .WithContainerName("forja-keycloak")
-        .WithReference(keycloakDb).WaitFor(keycloakDb)
-        .WithEnvironment("KC_DB", "postgres")
-        .WithEnvironment("KC_DB_URL", "jdbc:postgresql://forja-postgres:5432/keycloakdb")
-        .WithEnvironment("KC_DB_USERNAME", "postgres")
-        .WithEnvironment("KC_DB_PASSWORD", postgresPassword)
-        .WithEnvironment("KC_HOSTNAME", "localhost")
-        .WithLifetime(ContainerLifetime.Persistent);
-=======
-builder.AddKeycloak("keycloak", 8080, keycloakUsername, keycloakPassword)
+var keycloak = builder.AddKeycloak("keycloak", 8080, keycloakUsername, keycloakPassword)
     .WithImage("keycloak/keycloak")
     .WithImageTag("26.1")
     .WithContainerName("forja-keycloak")
+    .WithReference(keycloakDb).WaitFor(keycloakDb)
     .WithEnvironment("KC_DB", "postgres")
     .WithEnvironment("KC_DB_URL", "jdbc:postgresql://forja-postgres:5432/keycloakdb")
     .WithEnvironment("KC_DB_USERNAME", "postgres")
     .WithEnvironment("KC_DB_PASSWORD", postgresPassword)
     .WithEnvironment("KC_HOSTNAME", "localhost")
     .WithLifetime(ContainerLifetime.Persistent);
->>>>>>> 6f8e883c
 
     //MinIO Configuration
     var minioRootUser = builder.AddParameter("minio-root-user", secret: true);
@@ -94,18 +71,11 @@
         .WithVolume("minio-data", "/data", isReadOnly: false)
         .WithLifetime(ContainerLifetime.Persistent);
 
-<<<<<<< HEAD
-    //backend
-    var forjaApi = builder.AddProject<Projects.Forja_API>("forjaapi")
-        .WithExternalHttpEndpoints()
-        .WithReference(redis)
-        .WithReference(keycloak).WaitFor(keycloak);
-=======
 //backend
 var forjaApi = builder.AddProject<Projects.Forja_API>("forjaapi")
     .WithExternalHttpEndpoints()
-    .WithReference(redis);
->>>>>>> 6f8e883c
+    .WithReference(redis)
+    .WithReference(keycloak).WaitFor(keycloak);
 
     //frontend
     builder.AddNpmApp("forja-react", "../../Web/forja-react")
