--- conflicted
+++ resolved
@@ -105,28 +105,17 @@
             newsArticles.Add(CommonEntityToDtoMapper.MapToNewsArticleDto(article, imageUrl));
         }
 
-<<<<<<< HEAD
-=======
-        // ��������� � ��������
->>>>>>> a53d1bec
         var allAddons = await _gameAddonRepository.GetAllAsync();
 
         var discountedProducts = new List<ProdShortDto>();
         var now = DateTime.UtcNow;
 
-<<<<<<< HEAD
+
         foreach (var game in enumerable)  
         {
             var activeDiscount = game.ProductDiscounts
                 .Where(d => d.Discount.StartDate <= now 
                             && (d.Discount.EndDate == null || d.Discount.EndDate > now))
-=======
-        foreach (var game in allGames)  // ����
-        {
-            var activeDiscount = game.ProductDiscounts
-                .Where(d => d.Discount.StartDate <= now && (d.Discount.EndDate == null || 
-                                                            d.Discount.EndDate > now))
->>>>>>> a53d1bec
                 .Select(d => d.Discount)
                 .FirstOrDefault();
 
@@ -136,19 +125,11 @@
             }
         }
 
-<<<<<<< HEAD
         foreach (var addon in allAddons)    
         {
             var activeDiscount = addon.ProductDiscounts
                 .Where(d => d.Discount.StartDate <= now 
                             && (d.Discount.EndDate == null || d.Discount.EndDate > now))
-=======
-        foreach (var addon in allAddons)    // ������
-        {
-            var activeDiscount = addon.ProductDiscounts
-                .Where(d => d.Discount.StartDate <= now && (d.Discount.EndDate == null || 
-                                                            d.Discount.EndDate > now))
->>>>>>> a53d1bec
                 .Select(d => d.Discount)
                 .FirstOrDefault();
 
@@ -158,14 +139,8 @@
             }
         }
 
-<<<<<<< HEAD
         var allGamesShort = new List<ProdShortDto>();
         foreach (var game in enumerable)
-=======
-        // �� ���� �������
-        var allGamesShort = new List<ProdShortDto>();
-        foreach (var game in allGames)
->>>>>>> a53d1bec
         {
             var logoUrl = await _fileManagerService.GetPresignedProductLogoUrlAsync(game.Id);
             allGamesShort.Add(new ProdShortDto
@@ -176,10 +151,6 @@
             });
         }
 
-<<<<<<< HEAD
-=======
-        //vvvv
->>>>>>> a53d1bec
         return new HomepageDto
         {
             Games = topGames,
