--- conflicted
+++ resolved
@@ -110,17 +110,12 @@
     /// <summary>
     /// Gets or sets the variant of the user's profile hat.
     /// </summary>
-<<<<<<< HEAD
     public short ProfileHatVariant { get; set; } = 0;
 
     /// <summary>
     /// enabling/disabling email confirmation
     /// </summary>
     public bool IsEmailConfirmed { get; set; } = false;
-=======
-    [Range(1, 5)]
-    public short ProfileHatVariant { get; set; }
->>>>>>> bffe835c
 
     /// <summary>
     /// Gets or sets the cart associated with the user.
