--- conflicted
+++ resolved
@@ -17,14 +17,9 @@
       <PackageReference Include="Microsoft.Extensions.Configuration.EnvironmentVariables" Version="9.0.3" />
       <PackageReference Include="Microsoft.Extensions.Configuration.Json" Version="9.0.3" />
       <PackageReference Include="Microsoft.Extensions.Configuration.UserSecrets" Version="9.0.3" />
-<<<<<<< HEAD
-      <PackageReference Include="Microsoft.Extensions.Hosting" Version="9.0.3" />
-      <PackageReference Include="Microsoft.Extensions.Http" Version="9.0.2" />
-=======
       <PackageReference Include="Microsoft.Extensions.Hosting.Abstractions" Version="9.0.3" />
       <PackageReference Include="Microsoft.Extensions.Http" Version="9.0.3" />
       <PackageReference Include="Microsoft.IdentityModel.Tokens" Version="8.7.0" />
->>>>>>> 6f8e883c
       <PackageReference Include="Minio" Version="6.0.4" />
       <PackageReference Include="Npgsql" Version="9.0.3" />
       <PackageReference Include="Npgsql.EntityFrameworkCore.PostgreSQL" Version="9.0.3" />
